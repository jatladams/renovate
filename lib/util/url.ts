--- conflicted
+++ resolved
@@ -37,10 +37,10 @@
   return res;
 }
 
-<<<<<<< HEAD
 export function parseUrl(url: string, base?: string | URL): URL {
   return new URL(url, base);
-=======
+}
+
 export function validateUrl(url?: string, httpOnly = true): boolean {
   if (!url) {
     return false;
@@ -51,5 +51,4 @@
   } catch (err) {
     return false;
   }
->>>>>>> ccdb09fe
 }