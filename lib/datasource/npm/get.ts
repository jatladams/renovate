--- conflicted
+++ resolved
@@ -9,12 +9,8 @@
 import { find } from '../../util/host-rules';
 import { Http, HttpOptions } from '../../util/http';
 import { maskToken } from '../../util/mask';
-<<<<<<< HEAD
 import { parseUrl, resolveBaseUrl } from '../../util/url';
-import { Release, ReleaseResult } from '../common';
-=======
 import type { Release, ReleaseResult } from '../types';
->>>>>>> ccdb09fe
 import { id } from './common';
 import { getNpmrc } from './npmrc';
 
