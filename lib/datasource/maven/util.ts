--- conflicted
+++ resolved
@@ -1,19 +1,12 @@
-<<<<<<< HEAD
-=======
-import url from 'url';
 import fs from 'fs-extra';
 import { XmlDocument } from 'xmldoc';
->>>>>>> c83eb54d
 import { HOST_DISABLED } from '../../constants/error-messages';
 import { logger } from '../../logger';
 import { ExternalHostError } from '../../types/errors/external-host-error';
 import { Http, HttpResponse } from '../../util/http';
-<<<<<<< HEAD
 import { parseUrl } from '../../util/url';
-=======
 
 import type { ReleaseResult } from '../types';
->>>>>>> c83eb54d
 import { MAVEN_REPO, id } from './common';
 import type { MavenDependency, MavenXml } from './types';
 
@@ -107,7 +100,7 @@
   }
 }
 
-async function downloadFileProtocol(pkgUrl: url.URL): Promise<string | null> {
+async function downloadFileProtocol(pkgUrl: URL): Promise<string | null> {
   const pkgPath = pkgUrl.toString().replace('file://', '');
   if (!(await fs.exists(pkgPath))) {
     return null;
@@ -122,17 +115,8 @@
   try {
     const httpClient = httpByHostType(hostType);
     const res = await httpClient.head(pkgUrl.toString());
-<<<<<<< HEAD
-    const pkgUrlHost = parseUrl(pkgUrl.toString())?.host;
-    if (pkgUrlHost === 'repo.maven.apache.org') {
-      const timestamp = res?.headers?.['last-modified'] as string;
-      return timestamp || true;
-    }
-    return true;
-=======
     const timestamp = res?.headers?.['last-modified'] as string;
     return timestamp || true;
->>>>>>> c83eb54d
   } catch (err) {
     if (isNotFoundError(err)) {
       return false;
@@ -152,12 +136,12 @@
   dependency: MavenDependency,
   repoUrl: string,
   path: string
-): url.URL | null {
-  return new url.URL(`${dependency.dependencyUrl}/${path}`, repoUrl);
+): URL | null {
+  return new URL(`${dependency.dependencyUrl}/${path}`, repoUrl);
 }
 
 export async function downloadMavenXml(
-  pkgUrl: url.URL | null
+  pkgUrl: URL | null
 ): Promise<MavenXml | null> {
   /* istanbul ignore if */
   if (!pkgUrl) {
