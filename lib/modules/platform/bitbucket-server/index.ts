import is from '@sindresorhus/is';
import delay from 'delay';
import JSON5 from 'json5';
import type { PartialDeep } from 'type-fest';
import { PlatformId } from '../../../constants';
import {
  REPOSITORY_CHANGED,
  REPOSITORY_EMPTY,
  REPOSITORY_NOT_FOUND,
} from '../../../constants/error-messages';
import { logger } from '../../../logger';
import { BranchStatus, PrState, VulnerabilityAlert } from '../../../types';
import type { FileData } from '../../../types/platform/bitbucket-server';
import * as git from '../../../util/git';
import { deleteBranch } from '../../../util/git';
import * as hostRules from '../../../util/host-rules';
import {
  BitbucketServerHttp,
  setBaseUrl,
} from '../../../util/http/bitbucket-server';
import type { HttpResponse } from '../../../util/http/types';
import { newlineRegex, regEx } from '../../../util/regex';
import { sanitize } from '../../../util/sanitize';
import { ensureTrailingSlash, getQueryString } from '../../../util/url';
import type {
  BranchStatusConfig,
  CreatePRConfig,
  EnsureCommentConfig,
  EnsureCommentRemovalConfig,
  EnsureIssueConfig,
  EnsureIssueResult,
  FindPRConfig,
  Issue,
  MergePRConfig,
  PlatformParams,
  PlatformResult,
  Pr,
  RepoParams,
  RepoResult,
  UpdatePrConfig,
} from '../types';
import { smartTruncate } from '../utils/pr-body';
import type {
  BbsConfig,
  BbsPr,
  BbsRestBranch,
  BbsRestPr,
  BbsRestRepo,
  BbsRestUserRef,
} from './types';
import * as utils from './utils';

/*
 * Version: 5.3 (EOL Date: 15 Aug 2019)
 * See following docs for api information:
 * https://docs.atlassian.com/bitbucket-server/rest/5.3.0/bitbucket-rest.html
 * https://docs.atlassian.com/bitbucket-server/rest/5.3.0/bitbucket-build-rest.html
 *
 * See following page for uptodate supported versions
 * https://confluence.atlassian.com/support/atlassian-support-end-of-life-policy-201851003.html#AtlassianSupportEndofLifePolicy-BitbucketServer
 */

let config: BbsConfig = {} as any;

const bitbucketServerHttp = new BitbucketServerHttp();

const defaults: {
  endpoint?: string;
  hostType: string;
} = {
  hostType: PlatformId.BitbucketServer,
};

/* istanbul ignore next */
function updatePrVersion(pr: number, version: number): number {
  const res = Math.max(config.prVersions.get(pr) ?? 0, version);
  config.prVersions.set(pr, res);
  return res;
}

export function initPlatform({
  endpoint,
  username,
  password,
}: PlatformParams): Promise<PlatformResult> {
  if (!endpoint) {
    throw new Error('Init: You must configure a Bitbucket Server endpoint');
  }
  if (!(username && password)) {
    throw new Error(
      'Init: You must configure a Bitbucket Server username/password'
    );
  }
  // TODO: Add a connection check that endpoint/username/password combination are valid (#9595)
  defaults.endpoint = ensureTrailingSlash(endpoint);
  setBaseUrl(defaults.endpoint);
  const platformConfig: PlatformResult = {
    endpoint: defaults.endpoint,
  };
  return Promise.resolve(platformConfig);
}

// Get all repositories that the user has access to
export async function getRepos(): Promise<string[]> {
  logger.debug('Autodiscovering Bitbucket Server repositories');
  try {
    const repos = await utils.accumulateValues(
      `./rest/api/1.0/repos?permission=REPO_WRITE&state=AVAILABLE`
    );
    const result = repos.map(
      (r: { project: { key: string }; slug: string }) =>
        `${r.project.key.toLowerCase()}/${r.slug}`
    );
    logger.debug({ result }, 'result of getRepos()');
    return result;
  } catch (err) /* istanbul ignore next */ {
    logger.error({ err }, `bitbucket getRepos error`);
    throw err;
  }
}

export async function getRawFile(
  fileName: string,
  repoName?: string,
  branchOrTag?: string
): Promise<string | null> {
  const repo = repoName ?? config.repository;
  const [project, slug] = repo.split('/');
  const fileUrl =
    `./rest/api/1.0/projects/${project}/repos/${slug}/browse/${fileName}?limit=20000` +
    (branchOrTag ? '&at=' + branchOrTag : '');
  const res = await bitbucketServerHttp.getJson<FileData>(fileUrl);
  const { isLastPage, lines, size } = res.body;
  if (isLastPage) {
    return lines.map(({ text }) => text).join('');
  }
  const msg = `The file is too big (${size}B)`;
  logger.warn({ size }, msg);
  throw new Error(msg);
}

export async function getJsonFile(
  fileName: string,
  repoName?: string,
  branchOrTag?: string
): Promise<any | null> {
  // eslint-disable-next-line @typescript-eslint/no-unnecessary-type-assertion
  const raw = (await getRawFile(fileName, repoName, branchOrTag)) as string;
  if (fileName.endsWith('.json5')) {
    return JSON5.parse(raw);
  }
  return JSON.parse(raw);
}

// Initialize BitBucket Server by getting base branch
export async function initRepo({
  repository,
  cloneSubmodules,
  ignorePrAuthor,
  gitUrl,
}: RepoParams): Promise<RepoResult> {
  logger.debug(`initRepo("${JSON.stringify({ repository }, null, 2)}")`);
  const opts = hostRules.find({
    hostType: defaults.hostType,
    url: defaults.endpoint,
  });

  const [projectKey, repositorySlug] = repository.split('/');

  config = {
    projectKey,
    repositorySlug,
    repository,
    prVersions: new Map<number, number>(),
    username: opts.username,
    ignorePrAuthor,
  } as any;

  try {
    const info = (
      await bitbucketServerHttp.getJson<BbsRestRepo>(
        `./rest/api/1.0/projects/${config.projectKey}/repos/${config.repositorySlug}`
      )
    ).body;
    config.owner = info.project.key;
    logger.debug(`${repository} owner = ${config.owner}`);
    const branchRes = await bitbucketServerHttp.getJson<BbsRestBranch>(
      `./rest/api/1.0/projects/${config.projectKey}/repos/${config.repositorySlug}/branches/default`
    );

    // 204 means empty, 404 means repo not found or missing default branch. repo must exist here.
    if ([204, 404].includes(branchRes.statusCode)) {
      throw new Error(REPOSITORY_EMPTY);
    }

    const url = utils.getRepoGitUrl(
      config.repositorySlug,
<<<<<<< HEAD
      defaults.endpoint,
      gitUrl,
=======
      // eslint-disable-next-line @typescript-eslint/no-unnecessary-type-assertion
      defaults.endpoint!,
>>>>>>> 3cb25436
      info,
      opts
    );

    await git.initRepo({
      ...config,
      url,
      cloneSubmodules,
      fullClone: true,
    });

    config.mergeMethod = 'merge';
    const repoConfig: RepoResult = {
      defaultBranch: branchRes.body.displayId,
      isFork: !!info.origin,
    };

    return repoConfig;
  } catch (err) /* istanbul ignore next */ {
    if (err.statusCode === 404) {
      throw new Error(REPOSITORY_NOT_FOUND);
    }
    if (err.message === REPOSITORY_EMPTY) {
      throw err;
    }

    logger.debug({ err }, 'Unknown Bitbucket initRepo error');
    throw err;
  }
}

export async function getRepoForceRebase(): Promise<boolean> {
  logger.debug(`getRepoForceRebase()`);

  // https://docs.atlassian.com/bitbucket-server/rest/7.0.1/bitbucket-rest.html#idp342
  const res = await bitbucketServerHttp.getJson<{
    mergeConfig: { defaultStrategy: { id: string } };
  }>(
    `./rest/api/1.0/projects/${config.projectKey}/repos/${config.repositorySlug}/settings/pull-requests`
  );

  // If the default merge strategy contains `ff-only` the PR can only be merged
  // if it is up to date with the base branch.
  // The current options for id are:
  // no-ff, ff, ff-only, rebase-no-ff, rebase-ff-only, squash, squash-ff-only
  return Boolean(
    res.body?.mergeConfig?.defaultStrategy?.id.includes('ff-only')
  );
}
// Gets details for a PR
export async function getPr(
  prNo: number,
  refreshCache?: boolean
): Promise<BbsPr | null> {
  logger.debug(`getPr(${prNo})`);
  if (!prNo) {
    return null;
  }

  const res = await bitbucketServerHttp.getJson<BbsRestPr>(
    `./rest/api/1.0/projects/${config.projectKey}/repos/${config.repositorySlug}/pull-requests/${prNo}`,
    { useCache: !refreshCache }
  );

  const pr: BbsPr = {
    displayNumber: `Pull Request #${res.body.id}`,
    ...utils.prInfo(res.body),
    reviewers: res.body.reviewers.map((r) => r.user.name),
  };
  pr.hasReviewers = is.nonEmptyArray(pr.reviewers);
  // eslint-disable-next-line @typescript-eslint/no-unnecessary-type-assertion
  pr.version = updatePrVersion(pr.number, pr.version!);

  return pr;
}

// TODO: coverage (#9624)
// istanbul ignore next
function matchesState(state: string, desiredState: string): boolean {
  if (desiredState === PrState.All) {
    return true;
  }
  if (desiredState.startsWith('!')) {
    return state !== desiredState.substring(1);
  }
  return state === desiredState;
}

// TODO: coverage (#9624)
// istanbul ignore next
const isRelevantPr =
  (branchName: string, prTitle: string | null | undefined, state: string) =>
  (p: Pr): boolean =>
    p.sourceBranch === branchName &&
    (!prTitle || p.title === prTitle) &&
    matchesState(p.state, state);

// TODO: coverage (#9624)
export async function getPrList(refreshCache?: boolean): Promise<Pr[]> {
  logger.debug(`getPrList()`);
  // istanbul ignore next
  if (!config.prList || refreshCache) {
    const searchParams: Record<string, string> = {
      state: 'ALL',
    };
    if (!config.ignorePrAuthor) {
      searchParams['role.1'] = 'AUTHOR';
      searchParams['username.1'] = config.username;
    }
    const query = getQueryString(searchParams);
    const values = await utils.accumulateValues(
      `./rest/api/1.0/projects/${config.projectKey}/repos/${config.repositorySlug}/pull-requests?${query}`
    );

    config.prList = values.map(utils.prInfo);
    logger.debug({ length: config.prList.length }, 'Retrieved Pull Requests');
  } else {
    logger.debug('returning cached PR list');
  }
  return config.prList;
}

// TODO: coverage (#9624)
// istanbul ignore next
export async function findPr({
  branchName,
  prTitle,
  state = PrState.All,
  refreshCache,
}: FindPRConfig): Promise<Pr | null> {
  logger.debug(`findPr(${branchName}, "${prTitle}", "${state}")`);
  const prList = await getPrList(refreshCache);
  const pr = prList.find(isRelevantPr(branchName, prTitle, state));
  if (pr) {
    logger.debug(`Found PR #${pr.number}`);
  } else {
    logger.debug(`Renovate did not find a PR for branch #${branchName}`);
  }
  return pr ?? null;
}

// Returns the Pull Request for a branch. Null if not exists.
export async function getBranchPr(branchName: string): Promise<BbsPr | null> {
  logger.debug(`getBranchPr(${branchName})`);
  const existingPr = await findPr({
    branchName,
    state: PrState.Open,
  });
  return existingPr ? getPr(existingPr.number) : null;
}

// istanbul ignore next
export async function refreshPr(number: number): Promise<void> {
  // wait for pr change propagation
  await delay(1000);
  // refresh cache
  await getPr(number, true);
}

async function getStatus(
  branchName: string,
  useCache = true
): Promise<utils.BitbucketCommitStatus> {
  const branchCommit = git.getBranchCommit(branchName);

  return (
    await bitbucketServerHttp.getJson<utils.BitbucketCommitStatus>(
      `./rest/build-status/1.0/commits/stats/${branchCommit}`,
      {
        useCache,
      }
    )
  ).body;
}

// Returns the combined status for a branch.
// umbrella for status checks
// https://docs.atlassian.com/bitbucket-server/rest/6.0.0/bitbucket-build-rest.html#idp2
export async function getBranchStatus(
  branchName: string
): Promise<BranchStatus> {
  logger.debug(`getBranchStatus(${branchName})`);

  if (!git.branchExists(branchName)) {
    logger.debug('Branch does not exist - cannot fetch status');
    throw new Error(REPOSITORY_CHANGED);
  }

  try {
    const commitStatus = await getStatus(branchName);

    logger.debug({ commitStatus }, 'branch status check result');

    if (commitStatus.failed > 0) {
      return BranchStatus.red;
    }
    if (commitStatus.inProgress > 0) {
      return BranchStatus.yellow;
    }
    return commitStatus.successful > 0
      ? BranchStatus.green
      : BranchStatus.yellow;
  } catch (err) {
    logger.warn({ err }, `Failed to get branch status`);
    return BranchStatus.red;
  }
}

function getStatusCheck(
  branchName: string,
  useCache = true
): Promise<utils.BitbucketStatus[]> {
  const branchCommit = git.getBranchCommit(branchName);

  return utils.accumulateValues(
    `./rest/build-status/1.0/commits/${branchCommit}`,
    'get',
    { useCache }
  );
}

// https://docs.atlassian.com/bitbucket-server/rest/6.0.0/bitbucket-build-rest.html#idp2
export async function getBranchStatusCheck(
  branchName: string,
  context: string
): Promise<BranchStatus | null> {
  logger.debug(`getBranchStatusCheck(${branchName}, context=${context})`);

  try {
    const states = await getStatusCheck(branchName);

    for (const state of states) {
      if (state.key === context) {
        switch (state.state) {
          case 'SUCCESSFUL':
            return BranchStatus.green;
          case 'INPROGRESS':
            return BranchStatus.yellow;
          case 'FAILED':
          default:
            return BranchStatus.red;
        }
      }
    }
  } catch (err) {
    logger.warn({ err }, `Failed to check branch status`);
  }
  return null;
}

export async function setBranchStatus({
  branchName,
  context,
  description,
  state,
  url: targetUrl,
}: BranchStatusConfig): Promise<void> {
  logger.debug(`setBranchStatus(${branchName})`);

  const existingStatus = await getBranchStatusCheck(branchName, context);
  if (existingStatus === state) {
    return;
  }
  logger.debug({ branch: branchName, context, state }, 'Setting branch status');

  const branchCommit = git.getBranchCommit(branchName);

  try {
    const body: any = {
      key: context,
      description,
      url: targetUrl || 'https://renovatebot.com',
    };

    switch (state) {
      case BranchStatus.green:
        body.state = 'SUCCESSFUL';
        break;
      case BranchStatus.yellow:
        body.state = 'INPROGRESS';
        break;
      case BranchStatus.red:
      default:
        body.state = 'FAILED';
        break;
    }

    await bitbucketServerHttp.postJson(
      `./rest/build-status/1.0/commits/${branchCommit}`,
      { body }
    );

    // update status cache
    await getStatus(branchName, false);
    await getStatusCheck(branchName, false);
  } catch (err) {
    logger.warn({ err }, `Failed to set branch status`);
  }
}

// Issue

/* istanbul ignore next */
export function findIssue(title: string): Promise<Issue | null> {
  logger.debug(`findIssue(${title})`);
  // This is used by Renovate when creating its own issues,
  // e.g. for deprecated package warnings,
  // config error notifications, or "dependencyDashboard"
  //
  // Bitbucket Server does not have issues
  return Promise.resolve(null);
}

/* istanbul ignore next */
export function ensureIssue({
  title,
}: EnsureIssueConfig): Promise<EnsureIssueResult | null> {
  logger.warn({ title }, 'Cannot ensure issue');
  // This is used by Renovate when creating its own issues,
  // e.g. for deprecated package warnings,
  // config error notifications, or "dependencyDashboard"
  //
  // Bitbucket Server does not have issues
  return Promise.resolve(null);
}

/* istanbul ignore next */
export function getIssueList(): Promise<Issue[]> {
  logger.debug(`getIssueList()`);
  // This is used by Renovate when creating its own issues,
  // e.g. for deprecated package warnings,
  // config error notifications, or "dependencyDashboard"
  //
  // Bitbucket Server does not have issues
  return Promise.resolve([]);
}

/* istanbul ignore next */
export function ensureIssueClosing(title: string): Promise<void> {
  logger.debug(`ensureIssueClosing(${title})`);
  // This is used by Renovate when creating its own issues,
  // e.g. for deprecated package warnings,
  // config error notifications, or "dependencyDashboard"
  //
  // Bitbucket Server does not have issues
  return Promise.resolve();
}

export function addAssignees(iid: number, assignees: string[]): Promise<void> {
  logger.debug(`addAssignees(${iid}, [${assignees.join(', ')}])`);
  // This is used by Renovate when creating its own issues,
  // e.g. for deprecated package warnings,
  // config error notifications, or "dependencyDashboard"
  //
  // Bitbucket Server does not have issues
  return Promise.resolve();
}

export async function addReviewers(
  prNo: number,
  reviewers: string[]
): Promise<void> {
  logger.debug(`Adding reviewers '${reviewers.join(', ')}' to #${prNo}`);

  try {
    const pr = await getPr(prNo);
    if (!pr) {
      throw new Error(REPOSITORY_NOT_FOUND);
    }

    // TODO: can `reviewers` be undefined?
    // eslint-disable-next-line @typescript-eslint/no-unnecessary-type-assertion
    const reviewersSet = new Set([...pr.reviewers!, ...reviewers]);

    await bitbucketServerHttp.putJson(
      `./rest/api/1.0/projects/${config.projectKey}/repos/${config.repositorySlug}/pull-requests/${prNo}`,
      {
        body: {
          title: pr.title,
          version: pr.version,
          reviewers: Array.from(reviewersSet).map((name) => ({
            user: { name },
          })),
        },
      }
    );
    await getPr(prNo, true);
  } catch (err) {
    logger.warn({ err, reviewers, prNo }, `Failed to add reviewers`);
    if (err.statusCode === 404) {
      throw new Error(REPOSITORY_NOT_FOUND);
    } else if (
      err.statusCode === 409 &&
      !utils.isInvalidReviewersResponse(err)
    ) {
      logger.debug(
        '409 response to adding reviewers - has repository changed?'
      );
      throw new Error(REPOSITORY_CHANGED);
    } else {
      throw err;
    }
  }
}

export function deleteLabel(issueNo: number, label: string): Promise<void> {
  logger.debug(`deleteLabel(${issueNo}, ${label})`);
  // Only used for the "request Renovate to rebase a PR using a label" feature
  //
  // Bitbucket Server does not have issues
  return Promise.resolve();
}

type Comment = { text: string; id: number };

async function getComments(prNo: number): Promise<Comment[]> {
  // GET /rest/api/1.0/projects/{projectKey}/repos/{repositorySlug}/pull-requests/{pullRequestId}/activities
  let comments = await utils.accumulateValues(
    `./rest/api/1.0/projects/${config.projectKey}/repos/${config.repositorySlug}/pull-requests/${prNo}/activities`
  );

  comments = comments
    .filter(
      (a: { action: string; commentAction: string }) =>
        a.action === 'COMMENTED' && a.commentAction === 'ADDED'
    )
    .map((a: { comment: Comment }) => a.comment);

  logger.debug(`Found ${comments.length} comments`);

  return comments;
}

async function addComment(prNo: number, text: string): Promise<void> {
  // POST /rest/api/1.0/projects/{projectKey}/repos/{repositorySlug}/pull-requests/{pullRequestId}/comments
  await bitbucketServerHttp.postJson(
    `./rest/api/1.0/projects/${config.projectKey}/repos/${config.repositorySlug}/pull-requests/${prNo}/comments`,
    {
      body: { text },
    }
  );
}

async function getCommentVersion(
  prNo: number,
  commentId: number
): Promise<number> {
  // GET /rest/api/1.0/projects/{projectKey}/repos/{repositorySlug}/pull-requests/{pullRequestId}/comments/{commentId}
  const { version } = (
    await bitbucketServerHttp.getJson<{ version: number }>(
      `./rest/api/1.0/projects/${config.projectKey}/repos/${config.repositorySlug}/pull-requests/${prNo}/comments/${commentId}`
    )
  ).body;

  return version;
}

async function editComment(
  prNo: number,
  commentId: number,
  text: string
): Promise<void> {
  const version = await getCommentVersion(prNo, commentId);

  // PUT /rest/api/1.0/projects/{projectKey}/repos/{repositorySlug}/pull-requests/{pullRequestId}/comments/{commentId}
  await bitbucketServerHttp.putJson(
    `./rest/api/1.0/projects/${config.projectKey}/repos/${config.repositorySlug}/pull-requests/${prNo}/comments/${commentId}`,
    {
      body: { text, version },
    }
  );
}

async function deleteComment(prNo: number, commentId: number): Promise<void> {
  const version = await getCommentVersion(prNo, commentId);

  // DELETE /rest/api/1.0/projects/{projectKey}/repos/{repositorySlug}/pull-requests/{pullRequestId}/comments/{commentId}
  await bitbucketServerHttp.deleteJson(
    `./rest/api/1.0/projects/${config.projectKey}/repos/${config.repositorySlug}/pull-requests/${prNo}/comments/${commentId}?version=${version}`
  );
}

export async function ensureComment({
  number,
  topic,
  content,
}: EnsureCommentConfig): Promise<boolean> {
  const sanitizedContent = sanitize(content);
  try {
    const comments = await getComments(number);
    let body: string;
    let commentId: number | undefined;
    let commentNeedsUpdating: boolean | undefined;
    if (topic) {
      logger.debug(`Ensuring comment "${topic}" in #${number}`);
      body = `### ${topic}\n\n${sanitizedContent}`;
      comments.forEach((comment) => {
        if (comment.text.startsWith(`### ${topic}\n\n`)) {
          commentId = comment.id;
          commentNeedsUpdating = comment.text !== body;
        }
      });
    } else {
      logger.debug(`Ensuring content-only comment in #${number}`);
      body = `${sanitizedContent}`;
      comments.forEach((comment) => {
        if (comment.text === body) {
          commentId = comment.id;
          commentNeedsUpdating = false;
        }
      });
    }
    if (!commentId) {
      await addComment(number, body);
      logger.info(
        { repository: config.repository, prNo: number, topic },
        'Comment added'
      );
    } else if (commentNeedsUpdating) {
      await editComment(number, commentId, body);
      logger.debug(
        { repository: config.repository, prNo: number },
        'Comment updated'
      );
    } else {
      logger.debug('Comment is already update-to-date');
    }
    return true;
  } catch (err) /* istanbul ignore next */ {
    logger.warn({ err }, 'Error ensuring comment');
    return false;
  }
}

export async function ensureCommentRemoval(
  deleteConfig: EnsureCommentRemovalConfig
): Promise<void> {
  try {
    const { number: prNo } = deleteConfig;
    const key =
      deleteConfig.type === 'by-topic'
        ? deleteConfig.topic
        : deleteConfig.content;
    logger.debug(`Ensuring comment "${key}" in #${prNo} is removed`);
    const comments = await getComments(prNo);

    let commentId: number | null | undefined = null;
    if (deleteConfig.type === 'by-topic') {
      const byTopic = (comment: Comment): boolean =>
        comment.text.startsWith(`### ${deleteConfig.topic}\n\n`);
      commentId = comments.find(byTopic)?.id;
    } else if (deleteConfig.type === 'by-content') {
      const byContent = (comment: Comment): boolean =>
        comment.text.trim() === deleteConfig.content;
      commentId = comments.find(byContent)?.id;
    }

    if (commentId) {
      await deleteComment(prNo, commentId);
    }
  } catch (err) /* istanbul ignore next */ {
    logger.warn({ err }, 'Error ensuring comment removal');
  }
}

// Pull Request

const escapeHash = (input: string): string =>
  input?.replace(regEx(/#/g), '%23');

export async function createPr({
  sourceBranch,
  targetBranch,
  prTitle: title,
  prBody: rawDescription,
  platformOptions,
}: CreatePRConfig): Promise<Pr> {
  const description = sanitize(rawDescription);
  logger.debug(`createPr(${sourceBranch}, title=${title})`);
  const base = targetBranch;
  let reviewers: BbsRestUserRef[] = [];

  /* istanbul ignore else */
  if (platformOptions?.bbUseDefaultReviewers) {
    logger.debug(`fetching default reviewers`);
    const { id } = (
      await bitbucketServerHttp.getJson<{ id: number }>(
        `./rest/api/1.0/projects/${config.projectKey}/repos/${config.repositorySlug}`
      )
    ).body;

    const defReviewers = (
      await bitbucketServerHttp.getJson<{ name: string }[]>(
        `./rest/default-reviewers/1.0/projects/${config.projectKey}/repos/${
          config.repositorySlug
        }/reviewers?sourceRefId=refs/heads/${escapeHash(
          sourceBranch
        )}&targetRefId=refs/heads/${base}&sourceRepoId=${id}&targetRepoId=${id}`
      )
    ).body;

    reviewers = defReviewers.map((u) => ({
      user: { name: u.name },
    }));
  }

  const body: PartialDeep<BbsRestPr> = {
    title,
    description,
    fromRef: {
      id: `refs/heads/${sourceBranch}`,
    },
    toRef: {
      id: `refs/heads/${base}`,
    },
    reviewers,
  };
  let prInfoRes: HttpResponse<BbsRestPr>;
  try {
    prInfoRes = await bitbucketServerHttp.postJson<BbsRestPr>(
      `./rest/api/1.0/projects/${config.projectKey}/repos/${config.repositorySlug}/pull-requests`,
      { body }
    );
  } catch (err) /* istanbul ignore next */ {
    if (
      err.body?.errors?.[0]?.exceptionName ===
      'com.atlassian.bitbucket.pull.EmptyPullRequestException'
    ) {
      logger.debug(
        'Empty pull request - deleting branch so it can be recreated next run'
      );
      await deleteBranch(sourceBranch);
      throw new Error(REPOSITORY_CHANGED);
    }
    throw err;
  }

  const pr: BbsPr = {
    displayNumber: `Pull Request #${prInfoRes.body.id}`,
    ...utils.prInfo(prInfoRes.body),
  };

  // eslint-disable-next-line @typescript-eslint/no-unnecessary-type-assertion
  updatePrVersion(pr.number, pr.version!);

  // istanbul ignore if
  if (config.prList) {
    config.prList.push(pr);
  }

  return pr;
}

export async function updatePr({
  number: prNo,
  prTitle: title,
  prBody: rawDescription,
  state,
  bitbucketInvalidReviewers,
}: UpdatePrConfig & {
  bitbucketInvalidReviewers: string[] | undefined;
}): Promise<void> {
  const description = sanitize(rawDescription);
  logger.debug(`updatePr(${prNo}, title=${title})`);

  try {
    const pr = await getPr(prNo);
    if (!pr) {
      throw Object.assign(new Error(REPOSITORY_NOT_FOUND), { statusCode: 404 });
    }

    const { body: updatedPr } = await bitbucketServerHttp.putJson<{
      version: number;
      state: string;
    }>(
      `./rest/api/1.0/projects/${config.projectKey}/repos/${config.repositorySlug}/pull-requests/${prNo}`,
      {
        body: {
          title,
          description,
          version: pr.version,
          reviewers: pr.reviewers
            ?.filter(
              (name: string) => !bitbucketInvalidReviewers?.includes(name)
            )
            .map((name: string) => ({ user: { name } })),
        },
      }
    );

    updatePrVersion(prNo, updatedPr.version);

    const currentState = updatedPr.state;
    const newState = {
      [PrState.Open]: 'OPEN',
      [PrState.Closed]: 'DECLINED',
      // eslint-disable-next-line @typescript-eslint/no-unnecessary-type-assertion
    }[state!];

    if (
      newState &&
      ['OPEN', 'DECLINED'].includes(currentState) &&
      currentState !== newState
    ) {
      const command = state === PrState.Open ? 'reopen' : 'decline';
      const { body: updatedStatePr } = await bitbucketServerHttp.postJson<{
        version: number;
      }>(
        `./rest/api/1.0/projects/${config.projectKey}/repos/${config.repositorySlug}/pull-requests/${pr.number}/${command}?version=${updatedPr.version}`
      );

      updatePrVersion(pr.number, updatedStatePr.version);
    }
  } catch (err) {
    logger.debug({ err, prNo }, `Failed to update PR`);
    if (err.statusCode === 404) {
      throw new Error(REPOSITORY_NOT_FOUND);
    } else if (err.statusCode === 409) {
      if (utils.isInvalidReviewersResponse(err) && !bitbucketInvalidReviewers) {
        // Retry again with invalid reviewers being removed
        const invalidReviewers = utils.getInvalidReviewers(err);
        await updatePr({
          number: prNo,
          prTitle: title,
          prBody: rawDescription,
          state,
          bitbucketInvalidReviewers: invalidReviewers,
        });
      } else {
        throw new Error(REPOSITORY_CHANGED);
      }
    } else {
      throw err;
    }
  }
}

// https://docs.atlassian.com/bitbucket-server/rest/6.0.0/bitbucket-rest.html#idp261
export async function mergePr({
  branchName,
  id: prNo,
}: MergePRConfig): Promise<boolean> {
  logger.debug(`mergePr(${prNo}, ${branchName})`);
  // Used for "automerge" feature
  try {
    const pr = await getPr(prNo);
    if (!pr) {
      throw Object.assign(new Error(REPOSITORY_NOT_FOUND), { statusCode: 404 });
    }
    const { body } = await bitbucketServerHttp.postJson<{ version: number }>(
      `./rest/api/1.0/projects/${config.projectKey}/repos/${config.repositorySlug}/pull-requests/${prNo}/merge?version=${pr.version}`
    );
    updatePrVersion(prNo, body.version);
  } catch (err) {
    if (err.statusCode === 404) {
      throw new Error(REPOSITORY_NOT_FOUND);
    } else if (err.statusCode === 409) {
      logger.warn({ err }, `Failed to merge PR`);
      return false;
    } else {
      logger.warn({ err }, `Failed to merge PR`);
      return false;
    }
  }

  logger.debug({ pr: prNo }, 'PR merged');
  return true;
}

export function massageMarkdown(input: string): string {
  logger.debug(`massageMarkdown(${input.split(newlineRegex)[0]})`);
  // Remove any HTML we use
  return smartTruncate(input, 30000)
    .replace(
      'you tick the rebase/retry checkbox',
      'rename PR to start with "rebase!"'
    )
    .replace(regEx(/<\/?summary>/g), '**')
    .replace(regEx(/<\/?details>/g), '')
    .replace(regEx(`\n---\n\n.*?<!-- rebase-check -->.*?(\n|$)`), '')
    .replace(regEx('<!--.*?-->', 'g'), '');
}

export function getVulnerabilityAlerts(): Promise<VulnerabilityAlert[]> {
  logger.debug(`getVulnerabilityAlerts()`);
  return Promise.resolve([]);
}<|MERGE_RESOLUTION|>--- conflicted
+++ resolved
@@ -195,13 +195,9 @@
 
     const url = utils.getRepoGitUrl(
       config.repositorySlug,
-<<<<<<< HEAD
-      defaults.endpoint,
-      gitUrl,
-=======
       // eslint-disable-next-line @typescript-eslint/no-unnecessary-type-assertion
       defaults.endpoint!,
->>>>>>> 3cb25436
+      gitUrl,
       info,
       opts
     );
